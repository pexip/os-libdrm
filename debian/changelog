--- conflicted
+++ resolved
@@ -1,10 +1,3 @@
-<<<<<<< HEAD
-libdrm (2.4.58-2pexip1) pexip; urgency=low
-
-  * Migrate to Jessie
-
- -- John-Mark Bell <jmb@pexip.com>  Wed, 22 Mar 2017 19:29:51 +0000
-=======
 libdrm (2.4.74-1) unstable; urgency=medium
 
   * New upstream release.
@@ -191,7 +184,12 @@
   * Add libdrm-tegra0 on arm.
 
  -- Maarten Lankhorst <maarten.lankhorst@ubuntu.com>  Wed, 21 Jan 2015 13:24:22 +0100
->>>>>>> 24dce1e5
+
+libdrm (2.4.58-2pexip1) pexip; urgency=low
+
+  * Migrate to Jessie
+
+ -- John-Mark Bell <jmb@pexip.com>  Wed, 22 Mar 2017 19:29:51 +0000
 
 libdrm (2.4.58-2) unstable; urgency=medium
 
